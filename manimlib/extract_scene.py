import inspect
import sys
import logging

from manimlib.scene.scene import Scene
from manimlib.config import get_custom_config


class BlankScene(Scene):
    def construct(self):
        exec(get_custom_config()["universal_import_line"])
        self.embed()


def is_child_scene(obj, module):
    if not inspect.isclass(obj):
        return False
    if not issubclass(obj, Scene):
        return False
    if obj == Scene:
        return False
    if not obj.__module__.startswith(module.__name__):
        return False
    return True


def prompt_user_for_choice(scene_classes):
    name_to_class = {}
    max_digits = len(str(len(scene_classes)))
    for idx, scene_class in enumerate(scene_classes, start=1):
        name = scene_class.__name__
        print(f"{str(idx).zfill(max_digits)}: {name}")
        name_to_class[name] = scene_class
    try:
        user_input = input(
            "\nThat module has multiple scenes, "
            "which ones would you like to render?"
            "\nScene Name or Number: "
        )
        return [
            name_to_class[split_str] if not split_str.isnumeric() else scene_classes[int(split_str)-1]
            for split_str in user_input.replace(" ", "").split(",")
        ]
    except KeyError:
        logging.log(logging.ERROR, "Invalid scene")
        sys.exit(2)
    except EOFError:
        sys.exit(1)


def get_scene_config(config):
    return dict([
        (key, config[key])
        for key in [
            "window_config",
            "camera_config",
            "file_writer_config",
            "skip_animations",
            "start_at_animation_number",
            "end_at_animation_number",
            "leave_progress_bars",
            "preview",
        ]
    ])


def get_scenes_to_render(scene_classes, scene_config, config):
    if config["write_all"]:
        return [sc(**scene_config) for sc in scene_classes]

    result = []
    for scene_name in config["scene_names"]:
        found = False
        for scene_class in scene_classes:
            if scene_class.__name__ == scene_name:
                scene = scene_class(**scene_config)
                result.append(scene)
                found = True
                break
        if not found and (scene_name != ""):
            logging.log(
                logging.ERROR,
                f"No scene named {scene_name} found",
            )
    if result:
        return result
<<<<<<< HEAD
    result=[scene_classes[0]] if len(scene_classes) == 1 else prompt_user_for_choice(scene_classes)
    return [scene_class(**scene_kwargs) for scene_class in result]
=======
    if len(scene_classes) == 1:
        result = [scene_classes[0]]
    else:
        result = prompt_user_for_choice(scene_classes)
    return [scene_class(**scene_config) for scene_class in result]
>>>>>>> fbd00af6


def get_scene_classes_from_module(module):
    if hasattr(module, "SCENES_IN_ORDER"):
        return module.SCENES_IN_ORDER
    else:
        return [
            member[1]
            for member in inspect.getmembers(
                module,
                lambda x: is_child_scene(x, module)
            )
        ]


def main(config):
    module = config["module"]
    scene_config = get_scene_config(config)
    if module is None:
        # If no module was passed in, just play the blank scene
        return [BlankScene(**scene_config)]

    all_scene_classes = get_scene_classes_from_module(module)
    scenes = get_scenes_to_render(all_scene_classes, scene_config, config)
    return scenes<|MERGE_RESOLUTION|>--- conflicted
+++ resolved
@@ -84,16 +84,11 @@
             )
     if result:
         return result
-<<<<<<< HEAD
-    result=[scene_classes[0]] if len(scene_classes) == 1 else prompt_user_for_choice(scene_classes)
-    return [scene_class(**scene_kwargs) for scene_class in result]
-=======
     if len(scene_classes) == 1:
         result = [scene_classes[0]]
     else:
         result = prompt_user_for_choice(scene_classes)
     return [scene_class(**scene_config) for scene_class in result]
->>>>>>> fbd00af6
 
 
 def get_scene_classes_from_module(module):
