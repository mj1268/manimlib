from __future__ import annotations

from typing import TypeVar, Type

from manimlib.constants import *
from manimlib.mobject.svg.tex_mobject import SingleStringTex
from manimlib.mobject.svg.text_mobject import Text
from manimlib.mobject.types.vectorized_mobject import VMobject
from manimlib.utils.iterables import hash_obj

T = TypeVar("T", bound=VMobject)

string_to_mob_map: dict[str, VMobject] = {}


class DecimalNumber(VMobject):
    CONFIG = {
        "stroke_width": 0,
        "fill_opacity": 1.0,
        "num_decimal_places": 2,
        "include_sign": False,
        "group_with_commas": True,
        "digit_buff_per_font_unit": 0.001,
        "show_ellipsis": False,
        "unit": None,  # Aligned to bottom unless it starts with "^"
        "include_background_rectangle": False,
        "edge_to_fix": LEFT,
        "font_size": 48,
        "text_config": {} # Do not pass in font_size here
    }

    def __init__(self, number: float | complex = 0, **kwargs):
        super().__init__(**kwargs)
        self.set_submobjects_from_number(number)

    def set_submobjects_from_number(self, number: float | complex) -> None:
        self.number = number
        self.set_submobjects([])
        string_to_mob_ = lambda s: self.string_to_mob(s, **self.text_config)
        num_string = self.get_num_string(number)
        self.add(*map(string_to_mob_, num_string))

        # Add non-numerical bits
        if self.show_ellipsis:
            dots = string_to_mob_("...")
            dots.arrange(RIGHT, buff=2 * dots[0].get_width())
            self.add(dots)
        if self.unit is not None:
            self.unit_sign = self.string_to_mob(self.unit, SingleStringTex)
            self.add(self.unit_sign)

        self.arrange(
            buff=self.digit_buff_per_font_unit * self.get_font_size(),
            aligned_edge=DOWN
        )

        # Handle alignment of parts that should be aligned
        # to the bottom
        for i, c in enumerate(num_string):
            if c == "–" and len(num_string) > i + 1:
                self[i].align_to(self[i + 1], UP)
                self[i].shift(self[i + 1].get_height() * DOWN / 2)
            elif c == ",":
                self[i].shift(self[i].get_height() * DOWN / 2)
        if self.unit and self.unit.startswith("^"):
            self.unit_sign.align_to(self, UP)

        if self.include_background_rectangle:
            self.add_background_rectangle()

    def get_num_string(self, number: float | complex) -> str:
        if isinstance(number, complex):
            formatter = self.get_complex_formatter()
        else:
            formatter = self.get_formatter()
        num_string = formatter.format(number)

        rounded_num = np.round(number, self.num_decimal_places)
        if num_string.startswith("-") and rounded_num == 0:
            if self.include_sign:
                num_string = "+" + num_string[1:]
            else:
                num_string = num_string[1:]
        num_string = num_string.replace("-", "–")
        return num_string

    def init_data(self) -> None:
        super().init_data()
        self.data["font_size"] = np.array([self.font_size], dtype=float)

    def get_font_size(self) -> float:
        return self.data["font_size"][0]

<<<<<<< HEAD
    def string_to_mob(self, string: str, mob_class: Type[T] = Text) -> T:
        if string not in string_to_mob_map:
            string_to_mob_map[string] = mob_class(string, font_size=1)
        mob = string_to_mob_map[string].copy()
=======
    def string_to_mob(self, string, mob_class=Text, **kwargs):
        if (string, hash_obj(kwargs)) not in string_to_mob_map:
            string_to_mob_map[(string, hash_obj(kwargs))] = mob_class(string, font_size=1, **kwargs)
        mob = string_to_mob_map[(string, hash_obj(kwargs))].copy()
>>>>>>> 8ef42fae
        mob.scale(self.get_font_size())
        return mob

    def get_formatter(self, **kwargs) -> str:
        """
        Configuration is based first off instance attributes,
        but overwritten by any kew word argument.  Relevant
        key words:
        - include_sign
        - group_with_commas
        - num_decimal_places
        - field_name (e.g. 0 or 0.real)
        """
        config = dict([
            (attr, getattr(self, attr))
            for attr in [
                "include_sign",
                "group_with_commas",
                "num_decimal_places",
            ]
        ])
        config.update(kwargs)
        return "".join([
            "{",
            config.get("field_name", ""),
            ":",
            "+" if config["include_sign"] else "",
            "," if config["group_with_commas"] else "",
            ".", str(config["num_decimal_places"]), "f",
            "}",
        ])

    def get_complex_formatter(self, **kwargs) -> str:
        return "".join([
            self.get_formatter(field_name="0.real"),
            self.get_formatter(field_name="0.imag", include_sign=True),
            "i"
        ])

    def set_value(self, number: float | complex):
        move_to_point = self.get_edge_center(self.edge_to_fix)
        old_submobjects = list(self.submobjects)
        self.set_submobjects_from_number(number)
        self.move_to(move_to_point, self.edge_to_fix)
        for sm1, sm2 in zip(self.submobjects, old_submobjects):
            sm1.match_style(sm2)
        return self

    def _handle_scale_side_effects(self, scale_factor: float) -> None:
        self.data["font_size"] *= scale_factor

    def get_value(self) -> float | complex:
        return self.number

    def increment_value(self, delta_t: float | complex = 1) -> None:
        self.set_value(self.get_value() + delta_t)


class Integer(DecimalNumber):
    CONFIG = {
        "num_decimal_places": 0,
    }

    def get_value(self) -> int:
        return int(np.round(super().get_value()))<|MERGE_RESOLUTION|>--- conflicted
+++ resolved
@@ -91,17 +91,10 @@
     def get_font_size(self) -> float:
         return self.data["font_size"][0]
 
-<<<<<<< HEAD
-    def string_to_mob(self, string: str, mob_class: Type[T] = Text) -> T:
-        if string not in string_to_mob_map:
-            string_to_mob_map[string] = mob_class(string, font_size=1)
-        mob = string_to_mob_map[string].copy()
-=======
-    def string_to_mob(self, string, mob_class=Text, **kwargs):
+    def string_to_mob(self, string: str, mob_class: Type[T] = Text, **kwargs) -> T:
         if (string, hash_obj(kwargs)) not in string_to_mob_map:
             string_to_mob_map[(string, hash_obj(kwargs))] = mob_class(string, font_size=1, **kwargs)
         mob = string_to_mob_map[(string, hash_obj(kwargs))].copy()
->>>>>>> 8ef42fae
         mob.scale(self.get_font_size())
         return mob
 
