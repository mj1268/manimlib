--- conflicted
+++ resolved
@@ -3,11 +3,8 @@
 import os
 import hashlib
 import itertools as it
-<<<<<<< HEAD
 from typing import Callable
-=======
 from xml.etree import ElementTree as ET
->>>>>>> 8ef42fae
 
 import svgelements as se
 import numpy as np
@@ -27,14 +24,10 @@
 from manimlib.logger import log
 
 
-<<<<<<< HEAD
+SVG_HASH_TO_MOB_MAP: dict[int, VMobject] = {}
+
+
 def _convert_point_to_3d(x: float, y: float) -> np.ndarray:
-=======
-SVG_HASH_TO_MOB_MAP = {}
-
-
-def _convert_point_to_3d(x, y):
->>>>>>> 8ef42fae
     return np.array([x, y, 0.0])
 
 
@@ -65,47 +58,14 @@
         },
         "path_string_config": {},
     }
-
-<<<<<<< HEAD
     def __init__(self, file_name: str | None = None, **kwargs):
-        digest_config(self, kwargs)
-        self.file_name = file_name or self.file_name
-        if file_name is None:
-            raise Exception("Must specify file for SVGMobject")
-        self.file_path = get_full_vector_image_path(file_name)
-
-=======
-    def __init__(self, file_name=None, **kwargs):
->>>>>>> 8ef42fae
         super().__init__(**kwargs)
         self.file_name = file_name or self.file_name
         self.init_svg_mobject()
         self.init_colors()
         self.move_into_position()
 
-<<<<<<< HEAD
-    def move_into_position(self) -> None:
-        if self.should_center:
-            self.center()
-        if self.height is not None:
-            self.set_height(self.height)
-        if self.width is not None:
-            self.set_width(self.width)
-
-    def init_colors(self) -> None:
-        # Remove fill_color, fill_opacity,
-        # stroke_width, stroke_color, stroke_opacity
-        # as each submobject may have those values specified in svg file
-        self.set_stroke(background=self.draw_stroke_behind_fill)
-        self.set_gloss(self.gloss)
-        self.set_flat_stroke(self.flat_stroke)
-        return self
-
-    def init_points(self) -> None:
-        with open(self.file_path, "r") as svg_file:
-            svg_string = svg_file.read()
-=======
-    def init_svg_mobject(self):
+    def init_svg_mobject(self) -> None:
         hash_val = hash_obj(self.hash_seed)
         if hash_val in SVG_HASH_TO_MOB_MAP:
             mob = SVG_HASH_TO_MOB_MAP[hash_val].copy()
@@ -116,7 +76,7 @@
         SVG_HASH_TO_MOB_MAP[hash_val] = self.copy()
 
     @property
-    def hash_seed(self):
+    def hash_seed(self) -> tuple[str, dict[str], dict[str, bool], str]:
         # Returns data which can uniquely represent the result of `init_points`.
         # The hashed value of it is stored as a key in `SVG_HASH_TO_MOB_MAP`.
         return (
@@ -125,9 +85,8 @@
             self.path_string_config,
             self.file_name
         )
->>>>>>> 8ef42fae
-
-    def generate_mobject(self):
+
+    def generate_mobject(self) -> None:
         file_path = self.get_file_path()
         element_tree = ET.parse(file_path)
         new_tree = self.modify_xml_tree(element_tree)
@@ -141,46 +100,13 @@
         mobjects = self.get_mobjects_from(svg)
         self.add(*mobjects)
         self.flip(RIGHT)  # Flip y
-<<<<<<< HEAD
-        self.scale(0.75)
-
-    def modify_svg_file(self, svg_string: str) -> str:
-        # svgelements cannot handle em, ex units
-        # Convert them using 1em = 16px, 1ex = 0.5em = 8px
-        def convert_unit(match_obj):
-            number = float(match_obj.group(1))
-            unit = match_obj.group(2)
-            factor = 16 if unit == "em" else 8
-            return str(number * factor) + "px"
-
-        number_pattern = r"([-+]?(?:\d+(?:\.\d*)?|\.\d+)(?:[eE][-+]?\d+)?)(ex|em)(?![a-zA-Z])"
-        result = re.sub(number_pattern, convert_unit, svg_string)
-
-        # Add a group tag to set style from configuration
-        style_dict = self.generate_context_values_from_config()
-        group_tag_begin = "<g " + " ".join([
-            f"{k}=\"{v}\""
-            for k, v in style_dict.items()
-        ]) + ">"
-        group_tag_end = "</g>"
-        begin_insert_index = re.search(r"<svg[\s\S]*?>", result).end()
-        end_insert_index = re.search(r"[\s\S]*(</svg\s*>)", result).start(1)
-        result = "".join([
-            result[:begin_insert_index],
-            group_tag_begin,
-            result[begin_insert_index:end_insert_index],
-            group_tag_end,
-            result[end_insert_index:]
-        ])
-=======
->>>>>>> 8ef42fae
-
-    def get_file_path(self):
+
+    def get_file_path(self) -> str:
         if self.file_name is None:
             raise Exception("Must specify file for SVGMobject")
         return get_full_vector_image_path(self.file_name)
 
-    def modify_xml_tree(self, element_tree):
+    def modify_xml_tree(self, element_tree: ET.ElementTree) -> ET.ElementTree:
         config_style_dict = self.generate_config_style_dict()
         style_keys = (
             "fill",
@@ -196,16 +122,13 @@
             if k in style_keys
         }
 
-<<<<<<< HEAD
-    def generate_context_values_from_config(self) -> dict[str]:
-=======
         new_root = ET.Element("svg", {})
         config_style_node = ET.SubElement(new_root, "g", config_style_dict)
         root_style_node = ET.SubElement(config_style_node, "g", root_style_dict)
         root_style_node.extend(root)
         return ET.ElementTree(new_root)
 
-    def generate_config_style_dict(self):
+    def generate_config_style_dict(self) -> dict[str, str]:
         keys_converting_dict = {
             "fill": ("color", "fill_color"),
             "fill-opacity": ("opacity", "fill_opacity"),
@@ -214,7 +137,6 @@
             "stroke-width": ("stroke_width",)
         }
         svg_default_dict = self.svg_default
->>>>>>> 8ef42fae
         result = {}
         for svg_key, style_keys in keys_converting_dict.items():
             for style_key in style_keys:
@@ -223,23 +145,7 @@
                 result[svg_key] = str(svg_default_dict[style_key])
         return result
 
-<<<<<<< HEAD
-    def get_mobjects_from(self, shape) -> list[VMobject]:
-        if isinstance(shape, se.Group):
-            return list(it.chain(*(
-                self.get_mobjects_from(child)
-                for child in shape
-            )))
-
-        mob = self.get_mobject_from(shape)
-        if mob is None:
-            return []
-
-        if isinstance(shape, se.Transformable) and shape.apply:
-            self.handle_transform(mob, shape.transform)
-        return [mob]
-=======
-    def get_mobjects_from(self, svg):
+    def get_mobjects_from(self, svg: se.SVG) -> list[VMobject]:
         result = []
         for shape in svg.elements():
             if isinstance(shape, se.Group):
@@ -251,7 +157,6 @@
                 self.handle_transform(mob, shape.transform)
             result.append(mob)
         return result
->>>>>>> 8ef42fae
 
     @staticmethod
     def handle_transform(mob: VMobject, matrix: se.Matrix) -> VMobject:
@@ -363,7 +268,7 @@
     def text_to_mobject(self, text: se.Text):
         pass
 
-    def move_into_position(self):
+    def move_into_position(self) -> None:
         if self.should_center:
             self.center()
         if self.height is not None:
