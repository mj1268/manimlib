import argparse
import colour
import inspect
import importlib
import os
import sys
import yaml
from screeninfo import get_monitors

from manimlib.utils.config_ops import merge_dicts_recursively
from manimlib.utils.init_config import init_customization


def parse_cli():
    try:
        parser = argparse.ArgumentParser()
        module_location = parser.add_mutually_exclusive_group()
        module_location.add_argument(
            "file",
            nargs="?",
            help="path to file holding the python code for the scene",
        )
        parser.add_argument(
            "scene_names",
            nargs="*",
            help="Name of the Scene class you want to see",
        )
        parser.add_argument(
            "-w", "--write_file",
            action="store_true",
            help="Render the scene as a movie file",
        )
        parser.add_argument(
            "-s", "--skip_animations",
            action="store_true",
            help="Save the last frame",
        )
        parser.add_argument(
            "-l", "--low_quality",
            action="store_true",
            help="Render at a low quality (for faster rendering)",
        )
        parser.add_argument(
            "-m", "--medium_quality",
            action="store_true",
            help="Render at a medium quality",
        )
        parser.add_argument(
            "--hd",
            action="store_true",
            help="Render at a 1080p",
        )
        parser.add_argument(
            "--uhd",
            action="store_true",
            help="Render at a 4k",
        )
        parser.add_argument(
            "-f", "--full_screen",
            action="store_true",
            help="Show window in full screen",
        )
        parser.add_argument(
            "-g", "--save_pngs",
            action="store_true",
            help="Save each frame as a png",
        )
        parser.add_argument(
            "-i", "--gif",
            action="store_true",
            help="Save the video as gif",
        )
        parser.add_argument(
            "-t", "--transparent",
            action="store_true",
            help="Render to a movie file with an alpha channel",
        )
        parser.add_argument(
            "-q", "--quiet",
            action="store_true",
            help="",
        )
        parser.add_argument(
            "-a", "--write_all",
            action="store_true",
            help="Write all the scenes from a file",
        )
        parser.add_argument(
            "-o", "--open",
            action="store_true",
            help="Automatically open the saved file once its done",
        )
        parser.add_argument(
            "--finder",
            action="store_true",
            help="Show the output file in finder",
        )
        parser.add_argument(
            "--config",
            action="store_true",
            help="Guide for automatic configuration",
        )
        parser.add_argument(
            "--file_name",
            help="Name for the movie or image file",
        )
        parser.add_argument(
            "-n", "--start_at_animation_number",
            help="Start rendering not from the first animation, but"
                 "from another, specified by its index.  If you pass"
                 "in two comma separated values, e.g. \"3,6\", it will end"
                 "the rendering at the second value",
        )
        parser.add_argument(
            "-r", "--resolution",
            help="Resolution, passed as \"WxH\", e.g. \"1920x1080\"",
        )
        parser.add_argument(
            "--frame_rate",
            help="Frame rate, as an integer",
        )
        parser.add_argument(
            "-c", "--color",
            help="Background color",
        )
        parser.add_argument(
            "--leave_progress_bars",
            action="store_true",
            help="Leave progress bars displayed in terminal",
        )
        parser.add_argument(
            "--video_dir",
            help="directory to write video",
        )
        args = parser.parse_args()
        return args
    except argparse.ArgumentError as err:
        print(str(err))
        sys.exit(2)


def get_manim_dir():
    manimlib_module = importlib.import_module("manimlib")
    manimlib_dir = os.path.dirname(inspect.getabsfile(manimlib_module))
    return os.path.abspath(os.path.join(manimlib_dir, ".."))


def get_module(file_name):
    if file_name is None:
        return None
    else:
        module_name = file_name.replace(os.sep, ".").replace(".py", "")
        spec = importlib.util.spec_from_file_location(module_name, file_name)
        module = importlib.util.module_from_spec(spec)
        spec.loader.exec_module(module)
        return module


<<<<<<< HEAD
def get_custom_defaults():
    manim_defaults_file = os.path.join(get_manim_dir(), "manimlib", "defaults.yml")
    with open(manim_defaults_file, "r") as file:
        custom_defaults = yaml.safe_load(file)

    # See if there's a custom_defaults file in current directory,
    # and if so, it further updates the defaults based on it.
    filename = "custom_defaults.yml"
    if os.path.exists(filename):
=======
def get_custom_config():
    filename = "custom_config.yml"
    global_defaults_file = os.path.join(get_manim_dir(), "manimlib", "default_config.yml")

    if os.path.exists(global_defaults_file):
        with open(global_defaults_file, "r") as file:
            config = yaml.safe_load(file)

        if os.path.exists(filename):
            with open(filename, "r") as file:
                local_defaults = yaml.safe_load(file)
            if local_defaults:
                config = merge_dicts_recursively(
                    config,
                    local_defaults,
                )

    else:
>>>>>>> 9314e9be
        with open(filename, "r") as file:
            config = yaml.safe_load(file)

    # See if there's a custom_config file in current directory,
    # and if so, it further updates the defaults based on it.
    
    return config


def get_configuration(args):
    local_config_file = "custom_config.yml"
    global_defaults_file = os.path.join(get_manim_dir(), "manimlib", "default_config.yml")
    if not (os.path.exists(global_defaults_file) or os.path.exists(local_config_file)):
        print("There is no configuration file detected. Initial configuration:\n")
        init_customization()
    elif not os.path.exists(local_config_file):
        print(f"""Warning: Using the default configuration file, which you can modify in {global_defaults_file}
        If you want to create a local configuration file, you can create a file named {local_config_file}, or run manimgl --config
        """)
    custom_config = get_custom_config()

    write_file = any([args.write_file, args.open, args.finder])
    if args.transparent:
        file_ext = ".mov"
    elif args.gif:
        file_ext = ".gif"
    else:
        file_ext = ".mp4"

    file_writer_config = {
        "write_to_movie": not args.skip_animations and write_file,
        "break_into_partial_movies": custom_config["break_into_partial_movies"],
        "save_last_frame": args.skip_animations and write_file,
        "save_pngs": args.save_pngs,
        # If -t is passed in (for transparent), this will be RGBA
        "png_mode": "RGBA" if args.transparent else "RGB",
        "movie_file_extension": file_ext,
        "mirror_module_path": custom_config["directories"]["mirror_module_path"],
        "output_directory": args.video_dir or custom_config["directories"]["output"],
        "file_name": args.file_name,
        "input_file_path": args.file or "",
        "open_file_upon_completion": args.open,
        "show_file_location_upon_completion": args.finder,
        "quiet": args.quiet,
    }

    module = get_module(args.file)
    config = {
        "module": module,
        "scene_names": args.scene_names,
        "file_writer_config": file_writer_config,
        "quiet": args.quiet or args.write_all,
        "write_all": args.write_all,
        "start_at_animation_number": args.start_at_animation_number,
        "preview": not write_file,
        "end_at_animation_number": None,
        "leave_progress_bars": args.leave_progress_bars,
    }

    # Camera configuration
    config["camera_config"] = get_camera_configuration(args, custom_config)

    # Default to making window half the screen size
    # but make it full screen if -f is passed in
    monitor = get_monitors()[custom_defaults["window_monitor"]]
    window_width = monitor.width
    if not args.full_screen:
        window_width //= 2
    window_height = window_width * 9 // 16
    config["window_config"] = {
        "size": (window_width, window_height),
    }

    # Arguments related to skipping
    stan = config["start_at_animation_number"]
    if stan is not None:
        if "," in stan:
            start, end = stan.split(",")
            config["start_at_animation_number"] = int(start)
            config["end_at_animation_number"] = int(end)
        else:
            config["start_at_animation_number"] = int(stan)

    config["skip_animations"] = any([
        args.skip_animations,
        args.start_at_animation_number,
    ])
    return config


def get_camera_configuration(args, custom_config):
    camera_config = {}
    camera_qualities = get_custom_config()["camera_qualities"]
    if args.low_quality:
        quality = camera_qualities["low"]
    elif args.medium_quality:
        quality = camera_qualities["medium"]
    elif args.hd:
        quality = camera_qualities["high"]
    elif args.uhd:
        quality = camera_qualities["ultra_high"]
    else:
        quality = camera_qualities[camera_qualities["default_quality"]]

    if args.resolution:
        quality["resolution"] = args.resolution
    if args.frame_rate:
        quality["frame_rate"] = int(args.frame_rate)

    width_str, height_str = quality["resolution"].split("x")
    width = int(width_str)
    height = int(height_str)

    camera_config.update({
        "pixel_width": width,
        "pixel_height": height,
        "frame_rate": quality["frame_rate"],
    })

    try:
        bg_color = args.color or custom_config["style"]["background_color"]
        camera_config["background_color"] = colour.Color(bg_color)
    except AttributeError as err:
        print("Please use a valid color")
        print(err)
        sys.exit(2)

    # If rendering a transparent image/move, make sure the
    # scene has a background opacity of 0
    if args.transparent:
        camera_config["background_opacity"] = 0

    return camera_config<|MERGE_RESOLUTION|>--- conflicted
+++ resolved
@@ -156,17 +156,6 @@
         return module
 
 
-<<<<<<< HEAD
-def get_custom_defaults():
-    manim_defaults_file = os.path.join(get_manim_dir(), "manimlib", "defaults.yml")
-    with open(manim_defaults_file, "r") as file:
-        custom_defaults = yaml.safe_load(file)
-
-    # See if there's a custom_defaults file in current directory,
-    # and if so, it further updates the defaults based on it.
-    filename = "custom_defaults.yml"
-    if os.path.exists(filename):
-=======
 def get_custom_config():
     filename = "custom_config.yml"
     global_defaults_file = os.path.join(get_manim_dir(), "manimlib", "default_config.yml")
@@ -183,14 +172,9 @@
                     config,
                     local_defaults,
                 )
-
     else:
->>>>>>> 9314e9be
         with open(filename, "r") as file:
             config = yaml.safe_load(file)
-
-    # See if there's a custom_config file in current directory,
-    # and if so, it further updates the defaults based on it.
     
     return config
 
@@ -250,7 +234,7 @@
 
     # Default to making window half the screen size
     # but make it full screen if -f is passed in
-    monitor = get_monitors()[custom_defaults["window_monitor"]]
+    monitor = get_monitors()[custom_config["window_monitor"]]
     window_width = monitor.width
     if not args.full_screen:
         window_width //= 2
