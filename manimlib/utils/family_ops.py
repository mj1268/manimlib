--- conflicted
+++ resolved
@@ -1,10 +1,4 @@
 from __future__ import annotations
-
-<<<<<<< HEAD
-import itertools as it
-=======
-from typing import Iterable
->>>>>>> 485a4ca3
 
 from typing import TYPE_CHECKING
 
