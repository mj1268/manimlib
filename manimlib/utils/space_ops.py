from __future__ import annotations

import math
import operator as op
from functools import reduce
from typing import Callable, Iterable, Sequence
import platform

import numpy as np
import numpy.typing as npt
from mapbox_earcut import triangulate_float32 as earcut
from scipy.spatial.transform import Rotation
from tqdm import tqdm as ProgressDisplay

from manimlib.constants import RIGHT
from manimlib.constants import DOWN
from manimlib.constants import OUT
from manimlib.constants import PI
from manimlib.constants import TAU
from manimlib.utils.iterables import adjacent_pairs
from manimlib.utils.simple_functions import clip


def cross(v1: np.ndarray, v2: np.ndarray) -> list[np.ndarray]:
    return [
        v1[1] * v2[2] - v1[2] * v2[1],
        v1[2] * v2[0] - v1[0] * v2[2],
        v1[0] * v2[1] - v1[1] * v2[0]
    ]


def get_norm(vect: Iterable) -> float:
    return sum((x**2 for x in vect))**0.5


def normalize(vect: np.ndarray, fall_back: np.ndarray | None = None) -> np.ndarray:
    norm = get_norm(vect)
    if norm > 0:
        return np.array(vect) / norm
    elif fall_back is not None:
        return fall_back
    else:
        return np.zeros(len(vect))


# Operations related to rotation


def quaternion_mult(*quats: Sequence[float]) -> list[float]:
    # Real part is last entry, which is bizzare, but fits scipy Rotation convention
    if len(quats) == 0:
        return [0, 0, 0, 1]
    result = quats[0]
    for next_quat in quats[1:]:
        x1, y1, z1, w1 = result
        x2, y2, z2, w2 = next_quat
        result = [
            w1 * x2 + x1 * w2 + y1 * z2 - z1 * y2,
            w1 * y2 + y1 * w2 + z1 * x2 - x1 * z2,
            w1 * z2 + z1 * w2 + x1 * y2 - y1 * x2,
            w1 * w2 - x1 * x2 - y1 * y2 - z1 * z2,
        ]
    return result


def quaternion_from_angle_axis(
    angle: float,
    axis: np.ndarray,
) -> list[float]:
    return Rotation.from_rotvec(angle * normalize(axis)).as_quat()


def angle_axis_from_quaternion(quat: Sequence[float]) -> tuple[float, np.ndarray]:
    rot_vec = Rotation.from_quat(quat).as_rotvec()
    norm = get_norm(rot_vec)
    return norm, rot_vec / norm


def quaternion_conjugate(quaternion: Iterable) -> list:
    result = list(quaternion)
    for i in range(3):
        result[i] *= -1
    return result


def rotate_vector(
    vector: Iterable,
    angle: float,
    axis: np.ndarray = OUT
) -> np.ndarray | list[float]:
    rot = Rotation.from_rotvec(angle * normalize(axis))
    return np.dot(vector, rot.as_matrix().T)


def rotate_vector_2d(vector: Iterable, angle: float):
    # Use complex numbers...because why not
    z = complex(*vector) * np.exp(complex(0, angle))
    return np.array([z.real, z.imag])


def rotation_matrix_transpose_from_quaternion(quat: Iterable) -> np.ndarray:
    return Rotation.from_quat(quat).as_matrix()


def rotation_matrix_from_quaternion(quat: Iterable) -> np.ndarray:
    return np.transpose(rotation_matrix_transpose_from_quaternion(quat))


def rotation_matrix(angle: float, axis: np.ndarray) -> np.ndarray:
    """
    Rotation in R^3 about a specified axis of rotation.
    """
    return Rotation.from_rotvec(angle * normalize(axis)).as_matrix()


def rotation_matrix_transpose(angle: float, axis: np.ndarray) -> np.ndarray:
    return rotation_matrix(angle, axis).T


def rotation_about_z(angle: float) -> list[list[float]]:
    return [
        [math.cos(angle), -math.sin(angle), 0],
        [math.sin(angle), math.cos(angle), 0],
        [0, 0, 1]
    ]


def rotation_between_vectors(v1, v2) -> np.ndarray:
    if np.all(np.isclose(v1, v2)):
        return np.identity(3)
    return rotation_matrix(
        angle=angle_between_vectors(v1, v2),
        axis=np.cross(v1, v2)
    )


def z_to_vector(vector: np.ndarray) -> np.ndarray:
    return rotation_between_vectors(OUT, vector)


def angle_of_vector(vector: Sequence[float]) -> float:
    """
    Returns polar coordinate theta when vector is project on xy plane
    """
    return np.angle(complex(*vector[:2]))


def angle_between_vectors(v1: np.ndarray, v2: np.ndarray) -> float:
    """
    Returns the angle between two 3D vectors.
    This angle will always be btw 0 and pi
    """
    n1 = get_norm(v1)
    n2 = get_norm(v2)
<<<<<<< HEAD
    if n1 == 0 or n2 == 0:
        return 0
    cos_angle = np.dot(v1, v2) / (n1 * n2)
=======
    cos_angle = np.dot(v1, v2) / np.float64(n1 * n2)
>>>>>>> bda7f98d
    return math.acos(clip(cos_angle, -1, 1))


def project_along_vector(point: np.ndarray, vector: np.ndarray) -> np.ndarray:
    matrix = np.identity(3) - np.outer(vector, vector)
    return np.dot(point, matrix.T)


def normalize_along_axis(
    array: np.ndarray,
    axis: np.ndarray,
) -> np.ndarray:
    norms = np.sqrt((array * array).sum(axis))
    norms[norms == 0] = 1
    buffed_norms = np.repeat(norms, array.shape[axis]).reshape(array.shape)
    array /= buffed_norms
    return array


def get_unit_normal(
    v1: np.ndarray,
    v2: np.ndarray,
    tol: float = 1e-6
) -> np.ndarray:
    v1 = normalize(v1)
    v2 = normalize(v2)
    cp = cross(v1, v2)
    cp_norm = get_norm(cp)
    if cp_norm < tol:
        # Vectors align, so find a normal to them in the plane shared with the z-axis
        new_cp = cross(cross(v1, OUT), v1)
        new_cp_norm = get_norm(new_cp)
        if new_cp_norm < tol:
            return DOWN
        return new_cp / new_cp_norm
    return cp / cp_norm


###


def thick_diagonal(dim: int, thickness: int = 2) -> np.ndarray:
    row_indices = np.arange(dim).repeat(dim).reshape((dim, dim))
    col_indices = np.transpose(row_indices)
    return (np.abs(row_indices - col_indices) < thickness).astype('uint8')


def compass_directions(n: int = 4, start_vect: np.ndarray = RIGHT) -> np.ndarray:
    angle = TAU / n
    return np.array([
        rotate_vector(start_vect, k * angle)
        for k in range(n)
    ])


def complex_to_R3(complex_num: complex) -> np.ndarray:
    return np.array((complex_num.real, complex_num.imag, 0))


def R3_to_complex(point: Sequence[float]) -> complex:
    return complex(*point[:2])


def complex_func_to_R3_func(
    complex_func: Callable[[complex], complex]
) -> Callable[[np.ndarray], np.ndarray]:
    return lambda p: complex_to_R3(complex_func(R3_to_complex(p)))


def center_of_mass(points: Iterable[npt.ArrayLike]) -> np.ndarray:
    points = [np.array(point).astype("float") for point in points]
    return sum(points) / len(points)


def midpoint(
    point1: Sequence[float],
    point2: Sequence[float]
) -> np.ndarray:
    return center_of_mass([point1, point2])


def line_intersection(
    line1: Sequence[Sequence[float]],
    line2: Sequence[Sequence[float]]
) -> np.ndarray:
    """
    return intersection point of two lines,
    each defined with a pair of vectors determining
    the end points
    """
    x_diff = (line1[0][0] - line1[1][0], line2[0][0] - line2[1][0])
    y_diff = (line1[0][1] - line1[1][1], line2[0][1] - line2[1][1])

    def det(a, b):
        return a[0] * b[1] - a[1] * b[0]

    div = det(x_diff, y_diff)
    if div == 0:
        raise Exception("Lines do not intersect")
    d = (det(*line1), det(*line2))
    x = det(d, x_diff) / div
    y = det(d, y_diff) / div
    return np.array([x, y, 0])


def find_intersection(
    p0: npt.ArrayLike,
    v0: npt.ArrayLike,
    p1: npt.ArrayLike,
    v1: npt.ArrayLike,
    threshold: float = 1e-5
) -> np.ndarray:
    """
    Return the intersection of a line passing through p0 in direction v0
    with one passing through p1 in direction v1.  (Or array of intersections
    from arrays of such points/directions).
    For 3d values, it returns the point on the ray p0 + v0 * t closest to the
    ray p1 + v1 * t
    """
    p0 = np.array(p0, ndmin=2)
    v0 = np.array(v0, ndmin=2)
    p1 = np.array(p1, ndmin=2)
    v1 = np.array(v1, ndmin=2)
    m, n = np.shape(p0)
    assert(n in [2, 3])

    numer = np.cross(v1, p1 - p0)
    denom = np.cross(v1, v0)
    if n == 3:
        d = len(np.shape(numer))
        new_numer = np.multiply(numer, numer).sum(d - 1)
        new_denom = np.multiply(denom, numer).sum(d - 1)
        numer, denom = new_numer, new_denom

    denom[abs(denom) < threshold] = np.inf  # So that ratio goes to 0 there
    ratio = numer / denom
    ratio = np.repeat(ratio, n).reshape((m, n))
    return p0 + ratio * v0


def get_closest_point_on_line(
    a: np.ndarray,
    b: np.ndarray,
    p: np.ndarray
) -> np.ndarray:
    """
        It returns point x such that
        x is on line ab and xp is perpendicular to ab.
        If x lies beyond ab line, then it returns nearest edge(a or b).
    """
    # x = b + t*(a-b) = t*a + (1-t)*b
    t = np.dot(p - b, a - b) / np.dot(a - b, a - b)
    if t < 0:
        t = 0
    if t > 1:
        t = 1
    return ((t * a) + ((1 - t) * b))


def get_winding_number(points: Iterable[float]) -> float:
    total_angle = 0
    for p1, p2 in adjacent_pairs(points):
        d_angle = angle_of_vector(p2) - angle_of_vector(p1)
        d_angle = ((d_angle + PI) % TAU) - PI
        total_angle += d_angle
    return total_angle / TAU


##

def cross2d(a: np.ndarray, b: np.ndarray) -> np.ndarray:
    if len(a.shape) == 2:
        return a[:, 0] * b[:, 1] - a[:, 1] * b[:, 0]
    else:
        return a[0] * b[1] - b[0] * a[1]


def tri_area(
    a: Sequence[float],
    b: Sequence[float],
    c: Sequence[float]
) -> float:
    return 0.5 * abs(
        a[0] * (b[1] - c[1]) +
        b[0] * (c[1] - a[1]) +
        c[0] * (a[1] - b[1])
    )


def is_inside_triangle(
    p: np.ndarray,
    a: np.ndarray,
    b: np.ndarray,
    c: np.ndarray
) -> bool:
    """
    Test if point p is inside triangle abc
    """
    crosses = np.array([
        cross2d(p - a, b - p),
        cross2d(p - b, c - p),
        cross2d(p - c, a - p),
    ])
    return np.all(crosses > 0) or np.all(crosses < 0)


def norm_squared(v: Sequence[float]) -> float:
    return v[0] * v[0] + v[1] * v[1] + v[2] * v[2]


# TODO, fails for polygons drawn over themselves
def earclip_triangulation(verts: np.ndarray, ring_ends: list[int]) -> list:
    """
    Returns a list of indices giving a triangulation
    of a polygon, potentially with holes

    - verts is a numpy array of points

    - ring_ends is a list of indices indicating where
    the ends of new paths are
    """

    rings = [
        list(range(e0, e1))
        for e0, e1 in zip([0, *ring_ends], ring_ends)
    ]

    def is_in(point, ring_id):
        return abs(abs(get_winding_number([i - point for i in verts[rings[ring_id]]])) - 1) < 1e-5

    def ring_area(ring_id):
        ring = rings[ring_id]
        s = 0
        for i, j in zip(ring[1:], ring):
            s += cross2d(verts[i], verts[j])
        return abs(s) / 2

    # Points at the same position may cause problems
    for i in rings:
        verts[i[0]] += (verts[i[1]] - verts[i[0]]) * 1e-6
        verts[i[-1]] += (verts[i[-2]] - verts[i[-1]]) * 1e-6

    # First, we should know which rings are directly contained in it for each ring

    right = [max(verts[rings[i], 0]) for i in range(len(rings))]
    left = [min(verts[rings[i], 0]) for i in range(len(rings))]
    top = [max(verts[rings[i], 1]) for i in range(len(rings))]
    bottom = [min(verts[rings[i], 1]) for i in range(len(rings))]
    area = [ring_area(i) for i in range(len(rings))]

    # The larger ring must be outside
    rings_sorted = list(range(len(rings)))
    rings_sorted.sort(key=lambda x: area[x], reverse=True)

    def is_in_fast(ring_a, ring_b):
        # Whether a is in b
        return reduce(op.and_, (
            left[ring_b] <= left[ring_a] <= right[ring_a] <= right[ring_b],
            bottom[ring_b] <= bottom[ring_a] <= top[ring_a] <= top[ring_b],
            is_in(verts[rings[ring_a][0]], ring_b)
        ))

    chilren = [[] for i in rings]
    ringenum = ProgressDisplay(
        enumerate(rings_sorted),
        total=len(rings),
        leave=False,
        ascii=True if platform.system() == 'Windows' else None,
        dynamic_ncols=True,
        desc="SVG Triangulation",
        delay=3,
    )
    for idx, i in ringenum:
        for j in rings_sorted[:idx][::-1]:
            if is_in_fast(i, j):
                chilren[j].append(i)
                break

    res = []

    # Then, we can use earcut for each part
    used = [False] * len(rings)
    for i in rings_sorted:
        if used[i]:
            continue
        v = rings[i]
        ring_ends = [len(v)]
        for j in chilren[i]:
            used[j] = True
            v += rings[j]
            ring_ends.append(len(v))
        res += [v[i] for i in earcut(verts[v, :2], ring_ends)]

    return res<|MERGE_RESOLUTION|>--- conflicted
+++ resolved
@@ -152,13 +152,9 @@
     """
     n1 = get_norm(v1)
     n2 = get_norm(v2)
-<<<<<<< HEAD
     if n1 == 0 or n2 == 0:
         return 0
-    cos_angle = np.dot(v1, v2) / (n1 * n2)
-=======
     cos_angle = np.dot(v1, v2) / np.float64(n1 * n2)
->>>>>>> bda7f98d
     return math.acos(clip(cos_angle, -1, 1))
 
 
