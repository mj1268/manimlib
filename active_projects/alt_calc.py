--- conflicted
+++ resolved
@@ -109,25 +109,14 @@
 
 class StartingCalc101(PiCreatureScene):
     CONFIG = {
-        # "default_pi_creature_kwargs": {
-        #     "color": BLUE,
-        #     "flip_at_start": False,
-        # },
     }
 
     def construct(self):
         randy = self.pi_creature
-<<<<<<< HEAD
         deriv_equation = TexMobject(
             "\\frac{df}{dx}(x) = \\lim_{\\Delta x \\to \\infty}" +
             "{f(x + \\Delta x) - f(x) \\over \\Delta x}",
             tex_to_color_map={"\\Delta x": BLUE}
-=======
-        deriv_string = "\\frac{df}{dx}(x) = \\lim(\\delta x \\to \\infty)" + \
-                       "{f(x + \\delta x) - f(x) \\over \\delta x}"
-        equations = VGroup(
-            TexMobject(*break_up_string_by_terms(deriv_string, "\\delta x"))
->>>>>>> b84feed7
         )
         title = TextMobject("Calculus 101")
         title.to_edge(UP)
@@ -142,7 +131,6 @@
 
 class StandardDerivativeVisual(GraphScene):
     CONFIG = {
-        # "y_axis_label": "$f(x)$",
         "y_max": 8,
         "y_axis_height": 5,
     }
